package org.Java8;

import java.util.Arrays;
import java.util.Comparator;
import java.util.List;
import java.util.Optional;
import java.util.stream.Collectors;
import java.util.stream.IntStream;
import java.util.stream.Stream;

public class StreamString {

    //Calculate the average age of a list of Person objects using Java streams:
    public void avgAge() {
        List<Person> persons = Arrays.asList(
                new Person("Alice", 25),
                new Person("Bob", 30),
                new Person("Charlie", 35)
        );
        double collect = persons.stream().collect(Collectors.averagingLong(p -> p.age));
        System.out.println(collect);
    }

    public static void main(String[] args) {
        //Reverse String using Stream API Java 8
        String str = "Hello World";
        String reverse = str.chars().mapToObj(c ->(char)c).reduce("", (s,c)->c+s, (s1,s2) -> s2+s1);
        System.out.println(reverse);

        //2nd way
        String reversed = Stream.of(str).map(word -> new StringBuilder(word).reverse()).collect(Collectors.joining(" "));
        System.out.println(reversed);

        //3rd way
        String reversed1 = IntStream.range(0, str.length())
                .map(i -> str.charAt(str.length() - i - 1))
                .collect(StringBuilder::new, (sb, c) -> sb.append((char) c), StringBuilder::append)
                .toString();
        System.out.println(reversed1);

        //Find the longest string in a list of strings using Java streams:
<<<<<<< HEAD
        List<String> strings = Arrays
                .asList("apple", "banana", "cherry", "redy","date", "grapefruit");
        Optional<String> str1 = strings.stream().min(Comparator.comparingInt(String::length));
        if(str1.isPresent()){
            System.out.println(str1.get());
        }

        StreamString test = new StreamString();
        test.avgAge();

    }

    class Person{
        public String name;
        public int age;
        public Person(String name, int age){
            this.name = name;
            this.age = age;
        }
=======
        List<String> strings = Arrays.asList("apple", "banana", "cherry", "date", "grapefruit");
        Optional<String> longestString = strings.stream().max(Comparator.comparingInt(String::length));
>>>>>>> 4310f653
    }
}<|MERGE_RESOLUTION|>--- conflicted
+++ resolved
@@ -39,7 +39,10 @@
         System.out.println(reversed1);
 
         //Find the longest string in a list of strings using Java streams:
-<<<<<<< HEAD
+        List<String> strings = Arrays.asList("apple", "banana", "cherry", "date", "grapefruit");
+        Optional<String> longestString = strings.stream().max(Comparator.comparingInt(String::length));
+
+        //Find the longest string in a list of strings using Java streams:
         List<String> strings = Arrays
                 .asList("apple", "banana", "cherry", "redy","date", "grapefruit");
         Optional<String> str1 = strings.stream().min(Comparator.comparingInt(String::length));
@@ -59,9 +62,5 @@
             this.name = name;
             this.age = age;
         }
-=======
-        List<String> strings = Arrays.asList("apple", "banana", "cherry", "date", "grapefruit");
-        Optional<String> longestString = strings.stream().max(Comparator.comparingInt(String::length));
->>>>>>> 4310f653
     }
 }